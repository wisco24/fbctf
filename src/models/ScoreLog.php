<?hh // strict

class ScoreLog extends Model {

  protected static string $MC_KEY = 'scorelog:';

  protected static Map<string, string>
    $MC_KEYS = Map {'LEVEL_CAPTURES' => 'capture_teams'};

  private function __construct(
    private int $id,
    private string $ts,
    private int $team_id,
    private int $points,
    private int $level_id,
    private string $type,
  ) {}

  public function getId(): int {
    return $this->id;
  }

  public function getTs(): string {
    return $this->ts;
  }

  public function getTeamId(): int {
    return $this->team_id;
  }

  public function getPoints(): int {
    return $this->points;
  }

  public function getLevelId(): int {
    return $this->level_id;
  }

  public function getType(): string {
    return $this->type;
  }

  private static function scorelogFromRow(Map<string, string> $row): ScoreLog {
    return new ScoreLog(
      intval(must_have_idx($row, 'id')),
      must_have_idx($row, 'ts'),
      intval(must_have_idx($row, 'team_id')),
      intval(must_have_idx($row, 'points')),
      intval(must_have_idx($row, 'level_id')),
      must_have_idx($row, 'type'),
    );
  }

  // Get all scores.
  public static async function genAllScores(): Awaitable<array<ScoreLog>> {
    $db = await self::genDb();
    $result = await $db->queryf('SELECT * FROM scores_log ORDER BY ts DESC');

    $scores = array();
    foreach ($result->mapRows() as $row) {
      $scores[] = self::scorelogFromRow($row);
    }

    return $scores;
  }

  // Reset all scores.
  public static async function genResetScores(): Awaitable<void> {
    $db = await self::genDb();
    await $db->queryf('DELETE FROM scores_log WHERE id > 0');
    self::invalidateMCRecords(); // Invalidate Memcached ScoreLog data.
    ActivityLog::invalidateMCRecords('ALL_ACTIVITY'); // Invalidate Memcached ActivityLog data.
    MultiTeam::invalidateMCRecords('ALL_TEAMS'); // Invalidate Memcached MultiTeam data.
    MultiTeam::invalidateMCRecords('POINTS_BY_TYPE'); // Invalidate Memcached MultiTeam data.
    MultiTeam::invalidateMCRecords('LEADERBOARD'); // Invalidate Memcached MultiTeam data.
    MultiTeam::invalidateMCRecords('TEAMS_BY_LEVEL'); // Invalidate Memcached MultiTeam data.
    MultiTeam::invalidateMCRecords('TEAMS_FIRST_CAP'); // Invalidate Memcached MultiTeam data.
  }

  // Check if there is a previous score.
  public static async function genPreviousScore(
    int $level_id,
    int $team_id,
    bool $any_team,
    bool $refresh = false,
  ): Awaitable<bool> {
    $mc_result = self::getMCRecords('LEVEL_CAPTURES');
    if (!$mc_result || count($mc_result) === 0 || $refresh) {
      $db = await self::genDb();
      $level_captures = Map {};
      $result = await $db->queryf('SELECT level_id, team_id FROM scores_log');
      foreach ($result->mapRows() as $row) {
        if ($level_captures->contains(intval($row->get('level_id')))) {
          $level_capture_teams =
            $level_captures->get(intval($row->get('level_id')));
          invariant(
            $level_capture_teams instanceof Vector,
            'level_capture_teams should of type Vector and not null',
          );
          $level_capture_teams->add(intval($row->get('team_id')));
          $level_captures->set(
            intval($row->get('level_id')),
            $level_capture_teams,
          );
        } else {
          $level_capture_teams = Vector {};
          $level_capture_teams->add(intval($row->get('team_id')));
          $level_captures->add(
            Pair {intval($row->get('level_id')), $level_capture_teams},
          );
        }
      }
      self::setMCRecords('LEVEL_CAPTURES', new Map($level_captures));
      if ($level_captures->contains($level_id)) {
        if ($any_team) {
          $level_capture_teams = $level_captures->get($level_id);
          invariant(
            $level_capture_teams instanceof Vector,
            'level_capture_teams should of type Vector and not null',
          );
          $team_id_key = $level_capture_teams->linearSearch($team_id);
          if ($team_id_key !== -1) {
            $level_capture_teams->removeKey($team_id_key);
          }
          return intval(count($level_capture_teams)) > 0;
        } else {
          $level_capture_teams = $level_captures->get($level_id);
          invariant(
            $level_capture_teams instanceof Vector,
            'level_capture_teams should of type Vector and not null',
          );
          $team_id_key = $level_capture_teams->linearSearch($team_id);
          return $team_id_key !== -1;
        }
      } else {
        return false;
      }
    }
    invariant(
      $mc_result instanceof Map,
      'cache return should of type Map and not null',
    );
    if ($mc_result->contains($level_id)) {
      if ($any_team) {
        $level_capture_teams = $mc_result->get($level_id);
        invariant(
          $level_capture_teams instanceof Vector,
          'level_capture_teams should of type Vector and not null',
        );
        $team_id_key = $level_capture_teams->linearSearch($team_id);
        if ($team_id_key !== -1) {
          $level_capture_teams->removeKey($team_id_key);
        }
        return intval(count($level_capture_teams)) > 0;
      } else {
        $level_capture_teams = $mc_result->get($level_id);
        invariant(
          $level_capture_teams instanceof Vector,
          'level_capture_teams should of type Vector and not null',
        );
        $team_id_key = $level_capture_teams->linearSearch($team_id);
        return $team_id_key !== -1;
      }
    } else {
      return false;
    }
  }

  // Get all scores by team.
  public static async function genAllScoresByTeam(
    int $team_id,
  ): Awaitable<array<ScoreLog>> {
    $db = await self::genDb();
    $result = await $db->queryf(
      'SELECT * FROM scores_log WHERE team_id = %d ORDER BY ts DESC',
      $team_id,
    );

    $scores = array();
    foreach ($result->mapRows() as $row) {
      $scores[] = self::scorelogFromRow($row);
    }

    return $scores;
  }

  // Get all scores by type.
  public static async function genAllScoresByType(
    string $type,
  ): Awaitable<array<ScoreLog>> {
    $db = await self::genDb();
    $result = await $db->queryf(
      'SELECT * FROM scores_log WHERE type = %s ORDER BY ts DESC',
      $type,
    );

    $scores = array();
    foreach ($result->mapRows() as $row) {
      $scores[] = self::scorelogFromRow($row);
    }

    return $scores;
  }

  // Get all scores by level.
  public static async function genAllScoresByLevel(
    int $level_id,
  ): Awaitable<array<ScoreLog>> {
    $db = await self::genDb();
    $result = await $db->queryf(
      'SELECT * FROM scores_log WHERE level_id = %d',
      $level_id,
    );

    $scores = array();
    foreach ($result->mapRows() as $row) {
      $scores[] = self::scorelogFromRow($row);
    }

    return $scores;
  }

  // Log successful score.
  public static async function genLogValidScore(
    int $level_id,
    int $team_id,
    int $points,
    string $type,
  ): Awaitable<void> {
    $db = await self::genDb();
    await $db->queryf(
      'INSERT INTO scores_log (ts, level_id, team_id, points, type) VALUES (NOW(), %d, %d, %d, %s)',
      $level_id,
      $team_id,
      $points,
      $type,
    );
    await ActivityLog::genCaptureLog($team_id, $level_id);
    self::invalidateMCRecords(); // Invalidate Memcached ScoreLog data.
    ActivityLog::invalidateMCRecords('ALL_ACTIVITY'); // Invalidate Memcached ActivityLog data.
    MultiTeam::invalidateMCRecords('ALL_TEAMS'); // Invalidate Memcached MultiTeam data.
    MultiTeam::invalidateMCRecords('POINTS_BY_TYPE'); // Invalidate Memcached MultiTeam data.
    MultiTeam::invalidateMCRecords('LEADERBOARD'); // Invalidate Memcached MultiTeam data.
    MultiTeam::invalidateMCRecords('TEAMS_BY_LEVEL'); // Invalidate Memcached MultiTeam data.
    MultiTeam::invalidateMCRecords('TEAMS_FIRST_CAP'); // Invalidate Memcached MultiTeam data.
  }

  public static async function genScoreLogUpdate(
    int $level_id,
    int $team_id,
    int $points,
    string $type,
    string $timestamp,
  ): Awaitable<void> {
    $db = await self::genDb();
    await $db->queryf(
      'UPDATE scores_log SET ts = %s, level_id = %d, team_id = %d, points = %d, type = %s WHERE level_id = %d AND team_id = %d',
      $timestamp,
      $level_id,
      $team_id,
      $points,
      $type,
      $level_id,
      $team_id,
    );
    self::invalidateMCRecords(); // Invalidate Memcached ScoreLog data.
    Control::invalidateMCRecords('ALL_ACTIVITY'); // Invalidate Memcached Control data.
    MultiTeam::invalidateMCRecords('ALL_TEAMS'); // Invalidate Memcached MultiTeam data.
    MultiTeam::invalidateMCRecords('POINTS_BY_TYPE'); // Invalidate Memcached MultiTeam data.
    MultiTeam::invalidateMCRecords('LEADERBOARD'); // Invalidate Memcached MultiTeam data.
    MultiTeam::invalidateMCRecords('TEAMS_BY_LEVEL'); // Invalidate Memcached MultiTeam data.
    MultiTeam::invalidateMCRecords('TEAMS_FIRST_CAP'); // Invalidate Memcached MultiTeam data.
  }

  public static async function genUpdateScoreLogBonus(
    int $level_id,
    int $team_id,
    int $points,
  ): Awaitable<void> {
    $db = await self::genDb();
    await $db->queryf(
      'UPDATE scores_log SET ts = ts, points = %d WHERE level_id = %d AND team_id = %d',
      $points,
      $level_id,
      $team_id,
    );
    self::invalidateMCRecords(); // Invalidate Memcached ScoreLog data.
    Control::invalidateMCRecords('ALL_ACTIVITY'); // Invalidate Memcached Control data.
    MultiTeam::invalidateMCRecords('ALL_TEAMS'); // Invalidate Memcached MultiTeam data.
    MultiTeam::invalidateMCRecords('POINTS_BY_TYPE'); // Invalidate Memcached MultiTeam data.
    MultiTeam::invalidateMCRecords('LEADERBOARD'); // Invalidate Memcached MultiTeam data.
    MultiTeam::invalidateMCRecords('TEAMS_BY_LEVEL'); // Invalidate Memcached MultiTeam data.
    MultiTeam::invalidateMCRecords('TEAMS_FIRST_CAP'); // Invalidate Memcached MultiTeam data.
  }

<<<<<<< HEAD
  public static async function genScoreLogUpdate(
    int $level_id,
    int $team_id,
    int $points,
    string $type,
    string $timestamp,
  ): Awaitable<void> {
    $db = await self::genDb();
    await $db->queryf(
      'UPDATE scores_log SET ts = %s, level_id = %d, team_id = %d, points = %d, type = %s WHERE level_id = %d AND team_id = %d',
      $timestamp,
      $level_id,
      $team_id,
      $points,
      $type,
      $level_id,
      $team_id,
    );
    self::invalidateMCRecords(); // Invalidate Memcached ScoreLog data.
    Control::invalidateMCRecords('ALL_ACTIVITY'); // Invalidate Memcached Control data.
    MultiTeam::invalidateMCRecords('ALL_TEAMS'); // Invalidate Memcached MultiTeam data.
    MultiTeam::invalidateMCRecords('POINTS_BY_TYPE'); // Invalidate Memcached MultiTeam data.
    MultiTeam::invalidateMCRecords('LEADERBOARD'); // Invalidate Memcached MultiTeam data.
    MultiTeam::invalidateMCRecords('TEAMS_BY_LEVEL'); // Invalidate Memcached MultiTeam data.
    MultiTeam::invalidateMCRecords('TEAMS_FIRST_CAP'); // Invalidate Memcached MultiTeam data.
  }

  public static async function genUpdateScoreLogBonus(
    int $level_id,
    int $team_id,
    int $points,
  ): Awaitable<void> {
    $db = await self::genDb();
    await $db->queryf(
      'UPDATE scores_log SET ts = ts, points = %d WHERE level_id = %d AND team_id = %d',
      $points,
      $level_id,
      $team_id,
    );
    self::invalidateMCRecords(); // Invalidate Memcached ScoreLog data.
    Control::invalidateMCRecords('ALL_ACTIVITY'); // Invalidate Memcached Control data.
    MultiTeam::invalidateMCRecords('ALL_TEAMS'); // Invalidate Memcached MultiTeam data.
    MultiTeam::invalidateMCRecords('POINTS_BY_TYPE'); // Invalidate Memcached MultiTeam data.
    MultiTeam::invalidateMCRecords('LEADERBOARD'); // Invalidate Memcached MultiTeam data.
    MultiTeam::invalidateMCRecords('TEAMS_BY_LEVEL'); // Invalidate Memcached MultiTeam data.
    MultiTeam::invalidateMCRecords('TEAMS_FIRST_CAP'); // Invalidate Memcached MultiTeam data.
  }

=======
>>>>>>> b487fc11
  public static async function genLevelScores(
    int $level_id,
  ): Awaitable<array<ScoreLog>> {
    $db = await self::genDb();
    $result = await $db->queryf(
      'SELECT * FROM scores_log WHERE level_id = %d ORDER BY ts ASC',
      $level_id,
    );

    $scores = array();
    foreach ($result->mapRows() as $row) {
      $scores[] = self::scorelogFromRow($row);
    }

    return $scores;
  }

  public static async function genLevelScoreByTeam(
    int $team_id,
    int $level_id,
  ): Awaitable<ScoreLog> {
    $db = await self::genDb();
    $result = await $db->queryf(
      'SELECT * FROM scores_log WHERE team_id = %d AND level_id = %d',
      $team_id,
      $level_id,
    );

    return self::scorelogFromRow($result->mapRows()[0]);
  }
}<|MERGE_RESOLUTION|>--- conflicted
+++ resolved
@@ -293,7 +293,6 @@
     MultiTeam::invalidateMCRecords('TEAMS_FIRST_CAP'); // Invalidate Memcached MultiTeam data.
   }
 
-<<<<<<< HEAD
   public static async function genScoreLogUpdate(
     int $level_id,
     int $team_id,
@@ -342,8 +341,6 @@
     MultiTeam::invalidateMCRecords('TEAMS_FIRST_CAP'); // Invalidate Memcached MultiTeam data.
   }
 
-=======
->>>>>>> b487fc11
   public static async function genLevelScores(
     int $level_id,
   ): Awaitable<array<ScoreLog>> {
