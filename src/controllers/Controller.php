--- conflicted
+++ resolved
@@ -10,38 +10,22 @@
   public async function genRenderBranding(): Awaitable<:xhp> {
     $awaitables = Map {
       'custom_logo' => Configuration::gen('custom_logo'),
-<<<<<<< HEAD
-      'custom_text' => Configuration::gen('custom_text'),
-=======
       'custom_byline' => Configuration::gen('custom_byline'),
->>>>>>> b487fc11
       'custom_logo_image' => Configuration::gen('custom_logo_image'),
     };
     $results = await \HH\Asio\m($awaitables);
     $branding = $results['custom_logo'];
-<<<<<<< HEAD
-    $custom_text = $results['custom_text'];
-    if ($branding->getValue() === '0') {
-      $branding_xhp = 
-        <fbbranding
-          brandingText={tr(strval($custom_text->getValue()))}
-=======
     $custom_byline = $results['custom_byline'];
     if ($branding->getValue() === '0') {
       $branding_xhp = 
         <fbbranding
           brandingText={tr(strval($custom_byline->getValue()))}
->>>>>>> b487fc11
         />;
     } else {
       $custom_logo_image = $results['custom_logo_image'];
       $branding_xhp = 
         <custombranding
-<<<<<<< HEAD
-          brandingText={strval($custom_text->getValue())}
-=======
           brandingText={strval($custom_byline->getValue())}
->>>>>>> b487fc11
           brandingLogo={strval($custom_logo_image->getValue())}
         />;
     }
