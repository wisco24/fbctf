--- conflicted
+++ resolved
@@ -232,13 +232,10 @@
 INSERT INTO `configuration` (field, value, description) VALUES("language", "en", "(String) Language of the system");
 INSERT INTO `configuration` (field, value, description) VALUES("livesync", "0", "(Boolean) LiveSync functionality");
 INSERT INTO `configuration` (field, value, description) VALUES("livesync_auth_key", "", "(String) Optional LiveSync Auth Key");
-<<<<<<< HEAD
-=======
 INSERT INTO `configuration` (field, value, description) VALUES("custom_logo", "0", "(Boolean) Custom branding logo");
 INSERT INTO `configuration` (field, value, description) VALUES("custom_org", "Facebook", "(String) Custom branding organization text");
 INSERT INTO `configuration` (field, value, description) VALUES("custom_byline", "Powered By Facebook", "(String) Custom branding byline text");
 INSERT INTO `configuration` (field, value, description) VALUES("custom_logo_image", "static/img/favicon.png", "(String) Custom logo image file");
->>>>>>> b487fc11
 UNLOCK TABLES;
 
 --
